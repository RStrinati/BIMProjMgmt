--- conflicted
+++ resolved
@@ -203,20 +203,11 @@
         conn.commit()
 
 def import_acc_data(folder_path, server, db, user, pwd, merge_dir="sql", show_skip_summary=True):
-<<<<<<< HEAD
-    """Import ACC CSV data and merge it into SQL tables."""
-
+    """Import ACC CSV data and merge into SQL tables."""
     summary = []
     skipped = []
 
     # Clear previous log file contents
-=======
-    """Import ACC CSV data and merge into SQL tables."""
-    summary: list[dict] = []
-    skipped: list[tuple[str, str]] = []
-
-    # clear previous log contents
->>>>>>> c3d3630c
     with open(LOG_FILE, "w"):
         pass
 
@@ -231,11 +222,8 @@
             folder_path = temp_dir
         except Exception:
             shutil.rmtree(temp_dir)
-<<<<<<< HEAD
-            raise exc
-=======
             raise
->>>>>>> c3d3630c
+
     elif os.path.isdir(folder_path):
         zip_files = [
             os.path.join(folder_path, f)
@@ -262,11 +250,6 @@
     }
     all_bases = sorted(csv_bases | sql_bases)
 
-<<<<<<< HEAD
-    processed = set()
-
-=======
->>>>>>> c3d3630c
     for base in all_bases:
         csv_file = os.path.join(folder_path, f"{base}.csv")
         merge_sql_file = f"merge_{base}.sql"
@@ -293,12 +276,7 @@
             log(f"[SKIP] {base}: missing {reason}")
             skipped.append((base, reason))
 
-<<<<<<< HEAD
-=======
-    cursor.close()
-    conn.close()
-
->>>>>>> c3d3630c
+
     if show_skip_summary and skipped:
         log("Skipped table summary:")
         for base, reason in skipped:
