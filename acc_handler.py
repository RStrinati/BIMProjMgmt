import json
import os
import pandas as pd
import pyodbc
import datetime
import re
import sqlparse
import time
import tkinter as tk
from tkinter import ttk, messagebox
import zipfile
import tempfile
import shutil
from database import get_acc_folder_path, log_acc_import


UUID_REGEX = re.compile(r"^[0-9a-f]{8}-[0-9a-f]{4}-[0-9a-f]{4}-[0-9a-f]{4}-[0-9a-f]{12}$", re.IGNORECASE)

LOG_FILE = "acc_import_summary.txt"
DRY_RUN = False  # Set to True for testing without SQL execution

def timestamp():
    return datetime.datetime.now().strftime("%Y-%m-%d %H:%M:%S")

def connect_to_db(server, db, user, pwd, driver="ODBC Driver 17 for SQL Server"):
    return pyodbc.connect(f"DRIVER={{{driver}}};SERVER={server};DATABASE={db};UID={user};PWD={pwd}")

def truncate_table(cursor, table_name):
    try:
        cursor.execute(f"TRUNCATE TABLE {table_name}")
    except Exception as e:
        log(f"[WARN] Could not truncate {table_name}: {e}")

def get_table_columns(cursor, table_name):
    schema, tbl = table_name.split('.', 1)
    cursor.execute("""
        SELECT COLUMN_NAME FROM INFORMATION_SCHEMA.COLUMNS
        WHERE TABLE_SCHEMA = ? AND TABLE_NAME = ?
        ORDER BY ORDINAL_POSITION
    """, schema, tbl)
    return [row[0] for row in cursor.fetchall()]

def get_primary_keys(cursor, table_name):
    schema, tbl = table_name.split('.', 1)
    cursor.execute("""
        SELECT COLUMN_NAME FROM INFORMATION_SCHEMA.KEY_COLUMN_USAGE
        WHERE OBJECTPROPERTY(OBJECT_ID(CONSTRAINT_SCHEMA + '.' + QUOTENAME(CONSTRAINT_NAME)), 'IsPrimaryKey') = 1
        AND TABLE_SCHEMA = ? AND TABLE_NAME = ?
    """, schema, tbl)
    return [row[0] for row in cursor.fetchall()]

def log(message):
    timestamped = f"[{timestamp()}] {message}"
    print(timestamped)
    with open(LOG_FILE, "a", encoding="utf-8") as f:
        f.write(timestamped + "\n")

def convert_to_sql_compatible(val, col=None):
    if val is None or val == "": return None
    v = val.strip()

    # Special patch for the known DD/MM/YYYY HH:MM format in this dataset
    if re.match(r"\d{2}/\d{2}/\d{4} \d{2}:\d{2}$", v):
        try:
            return datetime.datetime.strptime(v, "%d/%m/%Y %H:%M")
        except ValueError:
            log(f"[WARN] Could not parse datetime '{v}' in column {col}")
            return None

    if col and col.lower() == "last_sign_in" and v.endswith(" UTC"):
        v = v.replace(" UTC", "")  # patch for '2023-05-11 11:56:56 UTC'

    if col and col.lower() == "phone" and v.startswith("{"):
        try:
            return json.loads(v)['number']
        except Exception:
            return None


    if v.lower() in ("t", "true"): return 1
    if v.lower() in ("f", "false"): return 0
    if v.isdigit(): return int(v)
    try: return float(v)
    except ValueError: pass

    for fmt in ("%Y-%m-%d %H:%M:%S", "%Y-%m-%d", "%Y-%m-%dT%H:%M:%S"):
        try: return datetime.datetime.strptime(v, fmt)
        except ValueError: pass

    return v  # Fallback for nvarchar fields


def import_csv_to_sql(cursor, conn, file_path, table_name, truncate=True):
    log(f"Importing {file_path} → {table_name} ...")
    schema, tbl = table_name.split('.', 1)
    cursor.execute("SELECT 1 FROM INFORMATION_SCHEMA.TABLES WHERE TABLE_SCHEMA = ? AND TABLE_NAME = ?", schema, tbl)
    if not cursor.fetchone():
        log(f"[SKIP] No such table: {table_name}")
        return None

    try:
        df = pd.read_csv(file_path, dtype=str).fillna("")
        db_cols = get_table_columns(cursor, table_name)
        if sorted(df.columns) != sorted(db_cols):
            missing_in_csv = set(db_cols) - set(df.columns)
            extra_in_csv = set(df.columns) - set(db_cols)
            log(f"[ERROR] Column mismatch in {table_name}")
            log(f"Missing in CSV: {missing_in_csv}")
            log(f"Extra in CSV: {extra_in_csv}")
            raise ValueError(f"Column mismatch in {table_name}")

        pk_cols = get_primary_keys(cursor, table_name)
        null_pks = df[pk_cols].isnull().any(axis=1).sum()
        if null_pks > 0:
            log(f"[WARN] {null_pks} rows have NULLs in primary key columns for {table_name}")
            log(f"[DEBUG] Example rows with NULL PKs for {table_name}:")
            log(df[df[pk_cols].isnull().any(axis=1)].head(5).to_string())

        if truncate and not DRY_RUN:
            truncate_table(cursor, table_name)

        cols = ", ".join(f"[{col}]" for col in df.columns)
        placeholders = ", ".join("?" for _ in df.columns)
        sql = f"INSERT INTO {table_name} ({cols}) VALUES ({placeholders})"

        valid_rows = skipped_rows = error_rows = 0
        params = []
        for index, row in df.iterrows():
            try:
                if 'status' in row and row['status'].strip().lower() == 'deleted':
                    skipped_rows += 1
                    continue
                converted = tuple(convert_to_sql_compatible(row[col], col) for col in df.columns)
                params.append(converted)
                valid_rows += 1
            except Exception as e:
                log(f"[ROW ERROR] Row {index} in {table_name}: {e}")
                log(row.to_string())
                error_rows += 1

        if params:
            log(f"[DEBUG] First insert into {table_name}: {params[0]}")

        if params and not DRY_RUN:
            cursor.executemany(sql, params)
            conn.commit()

        return {
            "table": table_name,
            "file": os.path.basename(file_path),
            "rows_total": len(df),
            "rows_valid": valid_rows,
            "rows_skipped": skipped_rows,
            "rows_errors": error_rows,
        }
    except Exception as e:
        log(f"[FAIL] {file_path} import failed: {e}")
        return {
            "table": table_name,
            "file": os.path.basename(file_path),
            "rows_total": 0,
            "rows_valid": 0,
            "rows_skipped": 0,
            "rows_errors": 1
        }

def run_merge_script(cursor, conn, script_filename, merge_dir="sql"):
    script_path = os.path.join(merge_dir, script_filename)
    if not os.path.exists(script_path):
        log(f"[WARN] Merge script missing: {script_path}")
        return
    with open(script_path, "r", encoding="utf-8") as f:
        merge_sql = f.read()
    for stmt in sqlparse.split(merge_sql):
        if stmt.strip():
            try:
                if not DRY_RUN:
                    cursor.execute(stmt)
            except Exception as e:
                log(f"[SQL ERROR] in {script_filename}: {e}\n{stmt}")
    if not DRY_RUN:
        conn.commit()

def import_acc_data(folder_path, server, db, user, pwd, merge_dir="sql", show_skip_summary=True):
    summary = []
<<<<<<< HEAD
    skipped = []
    with open(LOG_FILE, "w"):
        pass  # clear log file
=======
    with open(LOG_FILE, "w"):  # clear log file
        pass

    temp_dir = None
    if folder_path.lower().endswith(".zip") and os.path.isfile(folder_path):
        temp_dir = tempfile.mkdtemp()
        try:
            with zipfile.ZipFile(folder_path, "r") as zip_ref:
                zip_ref.extractall(temp_dir)
            folder_path = temp_dir
        except Exception as exc:
            shutil.rmtree(temp_dir)
            raise exc
>>>>>>> 8124bcab

    conn = connect_to_db(server, db, user, pwd)
    cursor = conn.cursor()
    cursor.fast_executemany = True

    csv_bases = {f.replace(".csv", "") for f in os.listdir(folder_path) if f.endswith(".csv")}
    sql_bases = {f.replace("merge_", "").replace(".sql", "") for f in os.listdir(merge_dir) if f.startswith("merge_") and f.endswith(".sql")}
    all_bases = sorted(csv_bases | sql_bases)

    processed = set()

    for base in all_bases:
        if base in processed:
            continue
        processed.add(base)

        csv_file = os.path.join(folder_path, f"{base}.csv")
        merge_sql_file = f"merge_{base}.sql"
        table_name = f"staging.{base}"

        csv_exists = os.path.exists(csv_file)
        sql_exists = os.path.exists(os.path.join(merge_dir, merge_sql_file))

        if csv_exists and sql_exists:
            start = time.time()
            result = import_csv_to_sql(cursor, conn, csv_file, table_name)
            if result:
                summary.append(result)
                run_merge_script(cursor, conn, merge_sql_file, merge_dir=merge_dir)
            log(f"[DONE] Processed {base} in {round(time.time() - start, 2)}s")
        else:
            missing = []
            if not csv_exists:
                missing.append("CSV")
            if not sql_exists:
                missing.append("merge SQL")
            reason = " and ".join(missing)
            log(f"[SKIP] {base}: missing {reason}")
            skipped.append((base, reason))

    cursor.close()
    conn.close()
<<<<<<< HEAD

    if show_skip_summary and skipped:
        log("Skipped table summary:")
        for base, reason in skipped:
            log(f" - {base}: missing {reason}")

=======
    if temp_dir:
        shutil.rmtree(temp_dir)
>>>>>>> 8124bcab
    return summary


def run_acc_import(project_dropdown, acc_folder_entry, acc_summary_listbox):
    selected = project_dropdown.get()
    if " - " not in selected:
        return False, "Select a valid project."

    project_id = selected.split(" - ")[0]
    folder_path = acc_folder_entry.get().strip()

    if not os.path.exists(folder_path):
        return False, "Folder path is invalid."

    if os.path.isfile(folder_path):
        if not folder_path.lower().endswith(".zip"):
            return False, "Selected file must be a .zip archive."
    elif not os.path.isdir(folder_path):
        return False, "Select a valid folder or ZIP file."

    folder_name = os.path.basename(folder_path.rstrip(os.sep))
    confirm = messagebox.askyesno(
        "Confirm Import",
        f"Import ACC data from '{folder_name}'?",
    )
    if not confirm:
        return False, "Import canceled."

    progress_win = tk.Toplevel()
    progress_win.title("Importing ACC Data")
    progress_win.transient(acc_folder_entry.winfo_toplevel())
    progress_win.grab_set()
    lbl_status = ttk.Label(progress_win, text=f"Importing '{folder_name}'...")
    lbl_status.pack(padx=20, pady=(20, 10))
    pb = ttk.Progressbar(progress_win, mode="indeterminate")
    pb.pack(padx=20, pady=(0, 20))
    pb.start()
    progress_win.update()

    summary = import_acc_data(
        folder_path,
        "P-NB-USER-028\\SQLEXPRESS",
        "acc_data_schema",
        "admin02",
        "1234",
    )

    pb.stop()
    lbl_status.config(text="Import complete")
    progress_win.update()
    time.sleep(0.5)
    progress_win.destroy()


    if not summary:
        return False, "ACC import failed or found no data."

    summary_text = f"✅ Imported: {os.path.basename(folder_path)}\n"
    for stat in summary:
        summary_text += (
            f"{stat['table']} — Total: {stat['rows_total']}, "
            f"Valid: {stat['rows_valid']}, "
            f"Skipped: {stat['rows_skipped']}, "
            f"Errors: {stat['rows_errors']}\n"
        )

    log_acc_import(project_id, os.path.basename(folder_path), summary_text)

    acc_summary_listbox.delete(0, "end")
    for line in summary_text.strip().split("\n"):
        acc_summary_listbox.insert("end", line)

    return True, "ACC data imported successfully."<|MERGE_RESOLUTION|>--- conflicted
+++ resolved
@@ -183,14 +183,13 @@
 
 def import_acc_data(folder_path, server, db, user, pwd, merge_dir="sql", show_skip_summary=True):
     summary = []
-<<<<<<< HEAD
     skipped = []
+
+    # Clear previous log file contents
     with open(LOG_FILE, "w"):
-        pass  # clear log file
-=======
-    with open(LOG_FILE, "w"):  # clear log file
         pass
 
+    # If ZIP file, extract contents to a temp folder
     temp_dir = None
     if folder_path.lower().endswith(".zip") and os.path.isfile(folder_path):
         temp_dir = tempfile.mkdtemp()
@@ -201,7 +200,7 @@
         except Exception as exc:
             shutil.rmtree(temp_dir)
             raise exc
->>>>>>> 8124bcab
+
 
     conn = connect_to_db(server, db, user, pwd)
     cursor = conn.cursor()
@@ -244,17 +243,14 @@
 
     cursor.close()
     conn.close()
-<<<<<<< HEAD
-
     if show_skip_summary and skipped:
         log("Skipped table summary:")
         for base, reason in skipped:
             log(f" - {base}: missing {reason}")
 
-=======
     if temp_dir:
         shutil.rmtree(temp_dir)
->>>>>>> 8124bcab
+
     return summary
 
 
