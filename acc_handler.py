import json
import os
import pandas as pd
import pyodbc
import datetime
import re
import sqlparse
import time
<<<<<<< HEAD
import tkinter as tk
from tkinter import ttk, messagebox
=======
import zipfile
import tempfile
import shutil
>>>>>>> 75cf313f
from database import get_acc_folder_path, log_acc_import

UUID_REGEX = re.compile(r"^[0-9a-f]{8}-[0-9a-f]{4}-[0-9a-f]{4}-[0-9a-f]{4}-[0-9a-f]{12}$", re.IGNORECASE)

LOG_FILE = "acc_import_summary.txt"
DRY_RUN = False  # Set to True for testing without SQL execution

def timestamp():
    return datetime.datetime.now().strftime("%Y-%m-%d %H:%M:%S")

def connect_to_db(server, db, user, pwd, driver="ODBC Driver 17 for SQL Server"):
    return pyodbc.connect(f"DRIVER={{{driver}}};SERVER={server};DATABASE={db};UID={user};PWD={pwd}")

def truncate_table(cursor, table_name):
    try:
        cursor.execute(f"TRUNCATE TABLE {table_name}")
    except Exception as e:
        log(f"[WARN] Could not truncate {table_name}: {e}")

def get_table_columns(cursor, table_name):
    schema, tbl = table_name.split('.', 1)
    cursor.execute("""
        SELECT COLUMN_NAME FROM INFORMATION_SCHEMA.COLUMNS
        WHERE TABLE_SCHEMA = ? AND TABLE_NAME = ?
        ORDER BY ORDINAL_POSITION
    """, schema, tbl)
    return [row[0] for row in cursor.fetchall()]

def get_primary_keys(cursor, table_name):
    schema, tbl = table_name.split('.', 1)
    cursor.execute("""
        SELECT COLUMN_NAME FROM INFORMATION_SCHEMA.KEY_COLUMN_USAGE
        WHERE OBJECTPROPERTY(OBJECT_ID(CONSTRAINT_SCHEMA + '.' + QUOTENAME(CONSTRAINT_NAME)), 'IsPrimaryKey') = 1
        AND TABLE_SCHEMA = ? AND TABLE_NAME = ?
    """, schema, tbl)
    return [row[0] for row in cursor.fetchall()]

def log(message):
    timestamped = f"[{timestamp()}] {message}"
    print(timestamped)
    with open(LOG_FILE, "a", encoding="utf-8") as f:
        f.write(timestamped + "\n")

def convert_to_sql_compatible(val, col=None):
    if val is None or val == "": return None
    v = val.strip()

    # Special patch for the known DD/MM/YYYY HH:MM format in this dataset
    if re.match(r"\d{2}/\d{2}/\d{4} \d{2}:\d{2}$", v):
        try:
            return datetime.datetime.strptime(v, "%d/%m/%Y %H:%M")
        except ValueError:
            log(f"[WARN] Could not parse datetime '{v}' in column {col}")
            return None

    if col and col.lower() == "last_sign_in" and v.endswith(" UTC"):
        v = v.replace(" UTC", "")  # patch for '2023-05-11 11:56:56 UTC'

    if col and col.lower() == "phone" and v.startswith("{"):
        try:
            return json.loads(v)['number']
        except Exception:
            return None


    if v.lower() in ("t", "true"): return 1
    if v.lower() in ("f", "false"): return 0
    if v.isdigit(): return int(v)
    try: return float(v)
    except ValueError: pass

    for fmt in ("%Y-%m-%d %H:%M:%S", "%Y-%m-%d", "%Y-%m-%dT%H:%M:%S"):
        try: return datetime.datetime.strptime(v, fmt)
        except ValueError: pass

    return v  # Fallback for nvarchar fields


def import_csv_to_sql(cursor, conn, file_path, table_name, truncate=True):
    log(f"Importing {file_path} → {table_name} ...")
    schema, tbl = table_name.split('.', 1)
    cursor.execute("SELECT 1 FROM INFORMATION_SCHEMA.TABLES WHERE TABLE_SCHEMA = ? AND TABLE_NAME = ?", schema, tbl)
    if not cursor.fetchone():
        log(f"[SKIP] No such table: {table_name}")
        return None

    try:
        df = pd.read_csv(file_path, dtype=str).fillna("")
        db_cols = get_table_columns(cursor, table_name)
        if sorted(df.columns) != sorted(db_cols):
            missing_in_csv = set(db_cols) - set(df.columns)
            extra_in_csv = set(df.columns) - set(db_cols)
            log(f"[ERROR] Column mismatch in {table_name}")
            log(f"Missing in CSV: {missing_in_csv}")
            log(f"Extra in CSV: {extra_in_csv}")
            raise ValueError(f"Column mismatch in {table_name}")

        pk_cols = get_primary_keys(cursor, table_name)
        null_pks = df[pk_cols].isnull().any(axis=1).sum()
        if null_pks > 0:
            log(f"[WARN] {null_pks} rows have NULLs in primary key columns for {table_name}")
            log(f"[DEBUG] Example rows with NULL PKs for {table_name}:")
            log(df[df[pk_cols].isnull().any(axis=1)].head(5).to_string())

        if truncate and not DRY_RUN:
            truncate_table(cursor, table_name)

        cols = ", ".join(f"[{col}]" for col in df.columns)
        placeholders = ", ".join("?" for _ in df.columns)
        sql = f"INSERT INTO {table_name} ({cols}) VALUES ({placeholders})"

        valid_rows = skipped_rows = error_rows = 0
        params = []
        for index, row in df.iterrows():
            try:
                if 'status' in row and row['status'].strip().lower() == 'deleted':
                    skipped_rows += 1
                    continue
                converted = tuple(convert_to_sql_compatible(row[col], col) for col in df.columns)
                params.append(converted)
                valid_rows += 1
            except Exception as e:
                log(f"[ROW ERROR] Row {index} in {table_name}: {e}")
                log(row.to_string())
                error_rows += 1

        if params:
            log(f"[DEBUG] First insert into {table_name}: {params[0]}")

        if params and not DRY_RUN:
            cursor.executemany(sql, params)
            conn.commit()

        return {
            "table": table_name,
            "file": os.path.basename(file_path),
            "rows_total": len(df),
            "rows_valid": valid_rows,
            "rows_skipped": skipped_rows,
            "rows_errors": error_rows,
        }
    except Exception as e:
        log(f"[FAIL] {file_path} import failed: {e}")
        return {
            "table": table_name,
            "file": os.path.basename(file_path),
            "rows_total": 0,
            "rows_valid": 0,
            "rows_skipped": 0,
            "rows_errors": 1
        }

def run_merge_script(cursor, conn, script_filename, merge_dir="sql"):
    script_path = os.path.join(merge_dir, script_filename)
    if not os.path.exists(script_path):
        log(f"[WARN] Merge script missing: {script_path}")
        return
    with open(script_path, "r", encoding="utf-8") as f:
        merge_sql = f.read()
    for stmt in sqlparse.split(merge_sql):
        if stmt.strip():
            try:
                if not DRY_RUN:
                    cursor.execute(stmt)
            except Exception as e:
                log(f"[SQL ERROR] in {script_filename}: {e}\n{stmt}")
    if not DRY_RUN:
        conn.commit()

def import_acc_data(folder_path, server, db, user, pwd, merge_dir="sql"):
    summary = []
    with open(LOG_FILE, "w"):  # clear log file
        pass

    temp_dir = None
    if folder_path.lower().endswith(".zip") and os.path.isfile(folder_path):
        temp_dir = tempfile.mkdtemp()
        try:
            with zipfile.ZipFile(folder_path, "r") as zip_ref:
                zip_ref.extractall(temp_dir)
            folder_path = temp_dir
        except Exception as exc:
            shutil.rmtree(temp_dir)
            raise exc

    conn = connect_to_db(server, db, user, pwd)
    cursor = conn.cursor()
    cursor.fast_executemany = True

    all_files = sorted(f.replace(".csv", "") for f in os.listdir(folder_path) if f.endswith(".csv"))
    processed = set()

    for base in all_files:
        if base in processed:
            continue
        processed.add(base)

        csv_file = os.path.join(folder_path, f"{base}.csv")
        merge_sql_file = f"merge_{base}.sql"
        table_name = f"staging.{base}"

        if os.path.exists(csv_file) and os.path.exists(os.path.join(merge_dir, merge_sql_file)):
            start = time.time()
            result = import_csv_to_sql(cursor, conn, csv_file, table_name)
            if result:
                summary.append(result)
                run_merge_script(cursor, conn, merge_sql_file, merge_dir=merge_dir)
            log(f"[DONE] Processed {base} in {round(time.time() - start, 2)}s")
        else:
            log(f"[SKIP] {base}: missing CSV or merge SQL")

    cursor.close()
    conn.close()
    if temp_dir:
        shutil.rmtree(temp_dir)
    return summary


def run_acc_import(project_dropdown, acc_folder_entry, acc_summary_listbox):
    selected = project_dropdown.get()
    if " - " not in selected:
        return False, "Select a valid project."

    project_id = selected.split(" - ")[0]
    folder_path = acc_folder_entry.get().strip()

    if not os.path.exists(folder_path):
        return False, "Folder path is invalid."

<<<<<<< HEAD
    folder_name = os.path.basename(folder_path.rstrip(os.sep))
    confirm = messagebox.askyesno(
        "Confirm Import",
        f"Import ACC data from '{folder_name}'?",
    )
    if not confirm:
        return False, "Import canceled."

    progress_win = tk.Toplevel()
    progress_win.title("Importing ACC Data")
    progress_win.transient(acc_folder_entry.winfo_toplevel())
    progress_win.grab_set()
    lbl_status = ttk.Label(progress_win, text=f"Importing '{folder_name}'...")
    lbl_status.pack(padx=20, pady=(20, 10))
    pb = ttk.Progressbar(progress_win, mode="indeterminate")
    pb.pack(padx=20, pady=(0, 20))
    pb.start()
    progress_win.update()

    summary = import_acc_data(
        folder_path,
        "P-NB-USER-028\\SQLEXPRESS",
        "acc_data_schema",
        "admin02",
        "1234",
    )

    pb.stop()
    lbl_status.config(text="Import complete")
    progress_win.update()
    time.sleep(0.5)
    progress_win.destroy()
=======
    if os.path.isfile(folder_path):
        if not folder_path.lower().endswith(".zip"):
            return False, "Selected file must be a .zip archive."
    elif not os.path.isdir(folder_path):
        return False, "Select a valid folder or ZIP file."

    summary = import_acc_data(folder_path, "P-NB-USER-028\\SQLEXPRESS", "acc_data_schema", "admin02", "1234")
>>>>>>> 75cf313f

    if not summary:
        return False, "ACC import failed or found no data."

    summary_text = f"✅ Imported: {os.path.basename(folder_path)}\n"
    for stat in summary:
        summary_text += (
            f"{stat['table']} — Total: {stat['rows_total']}, "
            f"Valid: {stat['rows_valid']}, "
            f"Skipped: {stat['rows_skipped']}, "
            f"Errors: {stat['rows_errors']}\n"
        )

    log_acc_import(project_id, os.path.basename(folder_path), summary_text)

    acc_summary_listbox.delete(0, "end")
    for line in summary_text.strip().split("\n"):
        acc_summary_listbox.insert("end", line)

    return True, "ACC data imported successfully."<|MERGE_RESOLUTION|>--- conflicted
+++ resolved
@@ -6,15 +6,13 @@
 import re
 import sqlparse
 import time
-<<<<<<< HEAD
 import tkinter as tk
 from tkinter import ttk, messagebox
-=======
 import zipfile
 import tempfile
 import shutil
->>>>>>> 75cf313f
 from database import get_acc_folder_path, log_acc_import
+
 
 UUID_REGEX = re.compile(r"^[0-9a-f]{8}-[0-9a-f]{4}-[0-9a-f]{4}-[0-9a-f]{4}-[0-9a-f]{12}$", re.IGNORECASE)
 
@@ -243,7 +241,12 @@
     if not os.path.exists(folder_path):
         return False, "Folder path is invalid."
 
-<<<<<<< HEAD
+    if os.path.isfile(folder_path):
+        if not folder_path.lower().endswith(".zip"):
+            return False, "Selected file must be a .zip archive."
+    elif not os.path.isdir(folder_path):
+        return False, "Select a valid folder or ZIP file."
+
     folder_name = os.path.basename(folder_path.rstrip(os.sep))
     confirm = messagebox.askyesno(
         "Confirm Import",
@@ -276,15 +279,7 @@
     progress_win.update()
     time.sleep(0.5)
     progress_win.destroy()
-=======
-    if os.path.isfile(folder_path):
-        if not folder_path.lower().endswith(".zip"):
-            return False, "Selected file must be a .zip archive."
-    elif not os.path.isdir(folder_path):
-        return False, "Select a valid folder or ZIP file."
-
-    summary = import_acc_data(folder_path, "P-NB-USER-028\\SQLEXPRESS", "acc_data_schema", "admin02", "1234")
->>>>>>> 75cf313f
+
 
     if not summary:
         return False, "ACC import failed or found no data."
