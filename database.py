--- conflicted
+++ resolved
@@ -1141,13 +1141,10 @@
         return [tuple(row) for row in cursor.fetchall()]
     except Exception as e:
         print(f"❌ Error fetching BEP matrix: {e}")
-<<<<<<< HEAD
-=======
-        return []
-    finally:
-        conn.close()
-
->>>>>>> e28268c3
+        return []
+    finally:
+        conn.close()
+
 
 def get_projects_full():
     """Return all rows from the vw_projects_full view."""
@@ -1202,9 +1199,6 @@
         return True
     except Exception as e:
         print(f"❌ Error upserting BEP section: {e}")
-<<<<<<< HEAD
-
-=======
         return False
     finally:
         conn.close()
@@ -1218,7 +1212,6 @@
         return False
     try:
         cursor = conn.cursor()
->>>>>>> e28268c3
         sets = []
         params = []
         if contract_value is not None:
