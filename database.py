--- conflicted
+++ resolved
@@ -324,19 +324,12 @@
     """Extract files from ``folder_path`` and store them in ``tblACCDocs``.
 
     Only records for ``project_id`` are replaced.  If ``include_dirs`` is
-<<<<<<< HEAD
+
     provided, only directories whose paths contain any of the given strings are
     scanned.  Typical values include ``"WIP"``, ``"Work in Progress"``,
-    ``"Shared"``, ``"Published"`` and ``"Admin Documentation"``.  Directories
+    ``"Shared"``, ``"Published"``, ``"Admin"`` and ``"Documentation"``.  Directories
     that do not match are skipped entirely so inaccessible folders do not halt
     the crawl.
-=======
-    provided, only sub-folders whose paths contain any of the given strings are
-    scanned.  Typical values include ``"WIP"``, ``"Work in Progress"``,
-    ``"Shared"``, ``"Published"`` and ``"Admin Documentation"``.  This allows
-    callers to limit the crawl to relevant locations and avoid restricted
-    folders.
->>>>>>> bf74cec0
 
     :param project_id: The project ID associated with the files.
     :param folder_path: The root folder path containing the files.
@@ -366,18 +359,13 @@
         def on_error(e):
             print(f"⚠️ Unable to access {getattr(e, 'filename', '')}: {e}")
 
-<<<<<<< HEAD
         for root, dirs, files in os.walk(folder_path, topdown=True, onerror=on_error):
             if include_dirs:
                 root_match = any(inc.lower() in root.lower() for inc in include_dirs)
                 if not root_match:
                     dirs[:] = [d for d in dirs if any(inc.lower() in d.lower() for inc in include_dirs)]
                     continue
-=======
-        for root, _, files in os.walk(folder_path, onerror=on_error):
-            if include_dirs and not any(inc.lower() in root.lower() for inc in include_dirs):
-                continue
->>>>>>> bf74cec0
+
             for file_name in files:
                 file_path = os.path.join(root, file_name)
                 try:
