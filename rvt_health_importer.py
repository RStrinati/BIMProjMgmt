import os
import json
import pyodbc
import shutil
from datetime import datetime

from config import REVIT_HEALTH_DB
from combine_exports import combine_exports_to_single_file
from database import connect_to_db

LOG_FILE = "rvt_import_summary.txt"

def log(message):
    timestamped = f"[{datetime.now().strftime('%Y-%m-%d %H:%M:%S')}] {message}"
    print(timestamped)
    with open(LOG_FILE, "a", encoding="utf-8") as f:
        f.write(timestamped + "\n")

def safe_float(value):
    try:
        return float(value)
    except:
        return None

def import_health_data(json_folder, db_name=None):
    """Import merged health check JSON data into SQL."""

    with open(LOG_FILE, "w"):
        pass

    try:
        json_folder = combine_exports_to_single_file(json_folder)
    except Exception as exc:
        log(f"[ERROR] Failed to combine exports: {exc}")
        return

    processed_folder = os.path.join(json_folder, "processed")
    os.makedirs(processed_folder, exist_ok=True)

    if db_name is None:
        db_name = REVIT_HEALTH_DB
    conn = connect_to_db(db_name)
    cursor = conn.cursor()

    log(f"Connected to DB: {cursor.execute('SELECT DB_NAME()').fetchone()[0]}")

    for file in os.listdir(json_folder):
        if not file.endswith(".json") or not file.lower().startswith("combined_"):
            log(f"[SKIPPED] Skipping: {file}")
            continue

        full_path = os.path.join(json_folder, file)
        log(f"[FILE] Processing {file}")

        try:
            with open(full_path, "r") as f:
                data = json.load(f)

            cursor.execute("SELECT nId FROM tblRvtUser WHERE rvtUserName = ?", data["strRvtUserName"])
            row = cursor.fetchone()
            user_id = row[0] if row else cursor.execute(
                "INSERT INTO tblRvtUser (rvtUserName) OUTPUT INSERTED.nId VALUES (?)", data["strRvtUserName"]
            ).fetchone()[0]

            cursor.execute("SELECT nId FROM tblSysName WHERE sysUserName = ?", data["strSysName"])
            row = cursor.fetchone()
            sys_id = row[0] if row else cursor.execute(
                "INSERT INTO tblSysName (sysUserName) OUTPUT INSERTED.nId VALUES (?)", data["strSysName"]
            ).fetchone()[0]

            cursor.execute(
                """
                INSERT INTO tblRvtProjHealth (
                    nRvtUserId, nSysNameId, strRvtVersion, strRvtBuildVersion, strRvtFileName,
                    strProjectName, strProjectNumber, strClientName,
                    nRvtLinkCount, nDwgLinkCount, nDwgImportCount,
                    nTotalViewCount, nCopiedViewCount, nDependentViewCount,
                    nViewsNotOnSheetsCount, nViewTemplateCount,
                    nWarningsCount, nCriticalWarningsCount,
                    nFamilyCount, nGroupCount, nDetailGroupTypeCount, nModelGroupTypeCount,
                    nTotalElementsCount, jsonTypeOfElements,
                    nInPlaceFamiliesCount, nSketchupImportsCount, nSheetsCount,
                    nDesignOptionSetCount, nDesignOptionCount,
                    jsonDesignOptions, jsonDwgImports, jsonFamilies,
                    jsonLevels, jsonLines, jsonRooms, jsonViews,
                    jsonWarnings, jsonWorksets,
                    nExportedOn, nDeletedOn,
                    validation_status, validation_reason,
                    strExtractedProjectName, compiled_regex,
                    jsonGrids, jsonProjectBasePoint, jsonSurveyPoint,
<<<<<<< HEAD
                    nModelFileSizeMB, jsonTitleBlocksSummary,
                    jsonFamily_sizes, jsonSchedules, jsonPlaced_families, jsonPhases
                )
                VALUES (?, ?, ?, ?, ?, ?, ?, ?, ?, ?, ?, ?, ?, ?, ?, ?, ?, ?, ?, ?, ?, ?, ?, ?, ?, ?, ?, ?, ?, ?, ?, ?, ?, ?, ?, ?, ?, ?, ?, ?, ?, ?, ?, ?, ?, ?, ?, ?, ?, ?, ?, ?, ?, ?, ?, ?)
            """, (
                user_id, sys_id,
                data.get("strRvtVersion"), data.get("strRvtBuildVersion"), data.get("strRvtFileName"),
                data.get("strProjectName"), data.get("strProjectNumber"), data.get("strClientName"),
                data.get("nRvtLinkCount", 0), data.get("nDwgLinkCount", 0), data.get("nDwgImportCount", 0),
                data.get("nTotalViewCount", 0), data.get("nCopiedViewCount", 0), data.get("nDependentViewCount", 0),
                data.get("nViewsNotOnSheetsCount", 0), data.get("nViewTemplateCount", 0),
                data.get("nWarningsCount", 0), data.get("nCriticalWarningsCount", 0),
                data.get("nFamilyCount", 0), data.get("nGroupCount", 0), data.get("nDetailGroupTypeCount", 0), data.get("nModelGroupTypeCount", 0),
                data.get("nTotalElementsCount", 0), data.get("jsonTypeOfElements"),
                data.get("nInPlaceFamiliesCount", 0), data.get("nSketchupImportsCount", 0), data.get("nSheetsCount", 0),
                data.get("nDesignOptionSetCount", 0), data.get("nDesignOptionCount", 0),
                data.get("jsonDesignOptions"), data.get("jsonDwgImports"), data.get("jsonFamilies"),
                data.get("jsonLevels"), data.get("jsonLines"), data.get("jsonRooms"), data.get("jsonViews"),
                data.get("jsonWarnings"), data.get("jsonWorksets"),
                data.get("nExportedOn"), None,  # or data.get("nDeletedOn")
                data.get("validation_status"), data.get("validation_reason"),
                data.get("strExtractedProjectName"), data.get("compiled_regex"),
                data.get("jsonGrids"), data.get("jsonProjectBasePoint"), data.get("jsonSurveyPoint"),
                safe_float(data.get("nModelFileSizeMB")),
                data.get("jsonTitleBlocksSummary"),
                data.get("jsonFamily_sizes"),
                data.get("jsonSchedules"),
                data.get("jsonPlaced_families"),
                data.get("jsonPhases")
            ))
=======
                    validated_date, failed_field_name, failed_field_value, failed_field_reason,
                    discipline_code, discipline_full_name,
                    nModelFileSizeMB, jsonTitleBlocksSummary,
                    jsonFamily_sizes, jsonSchedules, jsonPlaced_families, jsonPhases
                )
                VALUES (
                    ?, ?, ?, ?, ?, ?, ?, ?, ?, ?, ?, ?, ?, ?, ?, ?, ?, ?, ?, ?, ?, ?, ?, ?, ?, ?, ?, ?, ?,
                    ?, ?, ?, ?, ?, ?, ?, ?, ?, ?, ?, ?, ?, ?, ?, ?, ?, ?, ?, ?, ?, ?, ?, ?, ?, ?, ?, ?, ?
                )
                """,
                (
                    user_id,
                    sys_id,
                    data.get("strRvtVersion"),
                    data.get("strRvtBuildVersion"),
                    data.get("strRvtFileName"),
                    data.get("strProjectName"),
                    data.get("strProjectNumber"),
                    data.get("strClientName"),
                    data.get("nRvtLinkCount", 0),
                    data.get("nDwgLinkCount", 0),
                    data.get("nDwgImportCount", 0),
                    data.get("nTotalViewCount", 0),
                    data.get("nCopiedViewCount", 0),
                    data.get("nDependentViewCount", 0),
                    data.get("nViewsNotOnSheetsCount", 0),
                    data.get("nViewTemplateCount", 0),
                    data.get("nWarningsCount", 0),
                    data.get("nCriticalWarningsCount", 0),
                    data.get("nFamilyCount", 0),
                    data.get("nGroupCount", 0),
                    data.get("nDetailGroupTypeCount", 0),
                    data.get("nModelGroupTypeCount", 0),
                    data.get("nTotalElementsCount", 0),
                    data.get("jsonTypeOfElements"),
                    data.get("nInPlaceFamiliesCount", 0),
                    data.get("nSketchupImportsCount", 0),
                    data.get("nSheetsCount", 0),
                    data.get("nDesignOptionSetCount", 0),
                    data.get("nDesignOptionCount", 0),
                    data.get("jsonDesignOptions"),
                    data.get("jsonDwgImports"),
                    data.get("jsonFamilies"),
                    data.get("jsonLevels"),
                    data.get("jsonLines"),
                    data.get("jsonRooms"),
                    data.get("jsonViews"),
                    data.get("jsonWarnings"),
                    data.get("jsonWorksets"),
                    data.get("nExportedOn"),
                    data.get("nDeletedOn"),
                    data.get("validation_status"),
                    data.get("validation_reason"),
                    data.get("strExtractedProjectName"),
                    data.get("compiled_regex"),
                    data.get("jsonGrids"),
                    json.dumps(data.get("projectBasePoint")),
                    json.dumps(data.get("surveyPoint")),
                    data.get("validated_date"),
                    data.get("failed_field_name"),
                    data.get("failed_field_value"),
                    data.get("failed_field_reason"),
                    data.get("discipline_code"),
                    data.get("discipline_full_name"),
                    safe_float(data.get("ModelFileSizeMB")),
                    data.get("jsonTitleBlocksSummary"),
                    data.get("jsonFamily_sizes") or data.get("jsonFamilySizes"),
                    data.get("jsonSchedules"),
                    data.get("jsonPlaced_families"),
                    data.get("jsonPhases")
                )
            )
>>>>>>> 7e97fd47

            conn.commit()
            log(f"[OK] Inserted {file}")
            shutil.move(full_path, os.path.join(processed_folder, file))
            log(f"[MOVED] {file} -> {processed_folder}")
        except Exception as e:
            log(f"[ERROR] Failed {file}: {e}")

    cursor.close()
    conn.close()
    log("All files processed")<|MERGE_RESOLUTION|>--- conflicted
+++ resolved
@@ -88,16 +88,14 @@
                     validation_status, validation_reason,
                     strExtractedProjectName, compiled_regex,
                     jsonGrids, jsonProjectBasePoint, jsonSurveyPoint,
-<<<<<<< HEAD
-                    nModelFileSizeMB, jsonTitleBlocksSummary,
-                    jsonFamily_sizes, jsonSchedules, jsonPlaced_families, jsonPhases
+                    nModelFileSizeMB, jsonTitleBlocksSummary
                 )
-                VALUES (?, ?, ?, ?, ?, ?, ?, ?, ?, ?, ?, ?, ?, ?, ?, ?, ?, ?, ?, ?, ?, ?, ?, ?, ?, ?, ?, ?, ?, ?, ?, ?, ?, ?, ?, ?, ?, ?, ?, ?, ?, ?, ?, ?, ?, ?, ?, ?, ?, ?, ?, ?, ?, ?, ?, ?)
+                VALUES (?, ?, ?, ?, ?, ?, ?, ?, ?, ?, ?, ?, ?, ?, ?, ?, ?, ?, ?, ?, ?, ?, ?, ?, ?, ?, ?, ?, ?, ?, ?, ?, ?, ?, ?, ?, ?, ?, ?, ?, ?, ?, ?, ?, ?, ?, ?, ?, ?)
             """, (
                 user_id, sys_id,
                 data.get("strRvtVersion"), data.get("strRvtBuildVersion"), data.get("strRvtFileName"),
                 data.get("strProjectName"), data.get("strProjectNumber"), data.get("strClientName"),
-                data.get("nRvtLinkCount", 0), data.get("nDwgLinkCount", 0), data.get("nDwgImportCount", 0),
+                data.get("nRvtLinkCount", 0), 0, data.get("nDwgImportCount", 0),
                 data.get("nTotalViewCount", 0), data.get("nCopiedViewCount", 0), data.get("nDependentViewCount", 0),
                 data.get("nViewsNotOnSheetsCount", 0), data.get("nViewTemplateCount", 0),
                 data.get("nWarningsCount", 0), data.get("nCriticalWarningsCount", 0),
@@ -108,91 +106,15 @@
                 data.get("jsonDesignOptions"), data.get("jsonDwgImports"), data.get("jsonFamilies"),
                 data.get("jsonLevels"), data.get("jsonLines"), data.get("jsonRooms"), data.get("jsonViews"),
                 data.get("jsonWarnings"), data.get("jsonWorksets"),
-                data.get("nExportedOn"), None,  # or data.get("nDeletedOn")
-                data.get("validation_status"), data.get("validation_reason"),
-                data.get("strExtractedProjectName"), data.get("compiled_regex"),
-                data.get("jsonGrids"), data.get("jsonProjectBasePoint"), data.get("jsonSurveyPoint"),
-                safe_float(data.get("nModelFileSizeMB")),
-                data.get("jsonTitleBlocksSummary"),
-                data.get("jsonFamily_sizes"),
-                data.get("jsonSchedules"),
-                data.get("jsonPlaced_families"),
-                data.get("jsonPhases")
+                data.get("nExportedOn"), None,
+                None, None,
+                data.get("strExtractedProjectName"), None,
+                data.get("jsonGrids"),
+                json.dumps(data.get("projectBasePoint")),
+                json.dumps(data.get("surveyPoint")),
+                safe_float(data.get("ModelFileSizeMB")),
+                data.get("jsonTitleBlocksSummary")
             ))
-=======
-                    validated_date, failed_field_name, failed_field_value, failed_field_reason,
-                    discipline_code, discipline_full_name,
-                    nModelFileSizeMB, jsonTitleBlocksSummary,
-                    jsonFamily_sizes, jsonSchedules, jsonPlaced_families, jsonPhases
-                )
-                VALUES (
-                    ?, ?, ?, ?, ?, ?, ?, ?, ?, ?, ?, ?, ?, ?, ?, ?, ?, ?, ?, ?, ?, ?, ?, ?, ?, ?, ?, ?, ?,
-                    ?, ?, ?, ?, ?, ?, ?, ?, ?, ?, ?, ?, ?, ?, ?, ?, ?, ?, ?, ?, ?, ?, ?, ?, ?, ?, ?, ?, ?
-                )
-                """,
-                (
-                    user_id,
-                    sys_id,
-                    data.get("strRvtVersion"),
-                    data.get("strRvtBuildVersion"),
-                    data.get("strRvtFileName"),
-                    data.get("strProjectName"),
-                    data.get("strProjectNumber"),
-                    data.get("strClientName"),
-                    data.get("nRvtLinkCount", 0),
-                    data.get("nDwgLinkCount", 0),
-                    data.get("nDwgImportCount", 0),
-                    data.get("nTotalViewCount", 0),
-                    data.get("nCopiedViewCount", 0),
-                    data.get("nDependentViewCount", 0),
-                    data.get("nViewsNotOnSheetsCount", 0),
-                    data.get("nViewTemplateCount", 0),
-                    data.get("nWarningsCount", 0),
-                    data.get("nCriticalWarningsCount", 0),
-                    data.get("nFamilyCount", 0),
-                    data.get("nGroupCount", 0),
-                    data.get("nDetailGroupTypeCount", 0),
-                    data.get("nModelGroupTypeCount", 0),
-                    data.get("nTotalElementsCount", 0),
-                    data.get("jsonTypeOfElements"),
-                    data.get("nInPlaceFamiliesCount", 0),
-                    data.get("nSketchupImportsCount", 0),
-                    data.get("nSheetsCount", 0),
-                    data.get("nDesignOptionSetCount", 0),
-                    data.get("nDesignOptionCount", 0),
-                    data.get("jsonDesignOptions"),
-                    data.get("jsonDwgImports"),
-                    data.get("jsonFamilies"),
-                    data.get("jsonLevels"),
-                    data.get("jsonLines"),
-                    data.get("jsonRooms"),
-                    data.get("jsonViews"),
-                    data.get("jsonWarnings"),
-                    data.get("jsonWorksets"),
-                    data.get("nExportedOn"),
-                    data.get("nDeletedOn"),
-                    data.get("validation_status"),
-                    data.get("validation_reason"),
-                    data.get("strExtractedProjectName"),
-                    data.get("compiled_regex"),
-                    data.get("jsonGrids"),
-                    json.dumps(data.get("projectBasePoint")),
-                    json.dumps(data.get("surveyPoint")),
-                    data.get("validated_date"),
-                    data.get("failed_field_name"),
-                    data.get("failed_field_value"),
-                    data.get("failed_field_reason"),
-                    data.get("discipline_code"),
-                    data.get("discipline_full_name"),
-                    safe_float(data.get("ModelFileSizeMB")),
-                    data.get("jsonTitleBlocksSummary"),
-                    data.get("jsonFamily_sizes") or data.get("jsonFamilySizes"),
-                    data.get("jsonSchedules"),
-                    data.get("jsonPlaced_families"),
-                    data.get("jsonPhases")
-                )
-            )
->>>>>>> 7e97fd47
 
             conn.commit()
             log(f"[OK] Inserted {file}")
