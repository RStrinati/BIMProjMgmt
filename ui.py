--- conflicted
+++ resolved
@@ -228,10 +228,6 @@
 
     try:
         # ✅ Call the improved function and include common ACC directories
-<<<<<<< HEAD
-        # Restrict the crawl to WIP/Shared folders to avoid access errors
-=======
->>>>>>> 065706a2
         success = insert_files_into_tblACCDocs(
             project_id,
             folder_path,
@@ -239,12 +235,10 @@
                 "WIP",
                 "Work in Progress",
                 "Shared",
-<<<<<<< HEAD
-=======
                 "Published",
                 "Admin",
-                "Admin Documentation",
->>>>>>> 065706a2
+                "Documentation",
+
             ],
         )
         
