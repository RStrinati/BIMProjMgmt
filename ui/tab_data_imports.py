# ui/tab_data_imports.py

import os
import tkinter as tk
from tkinter import ttk, filedialog, messagebox
from ideate_health_exporter import export_health_checks_to_sql
from database import log_acc_import, get_project_health_files, set_control_file



from ui.ui_helpers import (
    create_labeled_entry,
    create_labeled_combobox,
    create_horizontal_button_group,
)
from ui.status_bar import update_status
from ui.tooltips import CreateToolTip
from database import (
    get_projects,
    save_acc_folder_path,
    get_acc_folder_path,
    get_acc_import_logs,
)

from acc_handler import run_acc_import
from rvt_health_importer import import_health_data

def build_data_imports_tab(tab, status_var):
    # --- Project Selection ---
    projects = [f"{p[0]} - {p[1]}" for p in get_projects()]
    _, cmb_projects = create_labeled_combobox(tab, "Project:", projects)
    CreateToolTip(cmb_projects, "Project for ACC data import")

    def load_project_details(event=None):
        if " - " not in cmb_projects.get():
            return
        pid = cmb_projects.get().split(" - ")[0]
        folder = get_acc_folder_path(pid)
        entry_data_export.delete(0, tk.END); entry_data_export.insert(0, folder or "")
        log_list.delete(0, tk.END)
        logs = get_acc_import_logs(pid)
        if logs:
            for folder_name, date, _ in logs:
                log_list.insert(tk.END, f"✅ {folder_name} @ {date.strftime('%Y-%m-%d %H:%M')}")
        else:
            log_list.insert(tk.END, "No previous ACC imports found.")

    cmb_projects.bind("<<ComboboxSelected>>", load_project_details)
    if projects:
        load_project_details()
    # --- Revit Audit Import Section ---
    ttk.Label(tab, text="Revit Health Check JSON Import", font=("Arial", 12, "bold")).pack(pady=10, anchor="w", padx=10)
    _, entry_json_path = create_labeled_entry(tab, "Audit JSON Folder:")
    CreateToolTip(entry_json_path, "Folder where exported Revit audit JSONs are saved")

    # --- Control Model Selection ---
    ttk.Label(tab, text="Set Control Model File", font=("Arial", 12, "bold")).pack(pady=10, anchor="w", padx=10)
    control_file_var = tk.StringVar()
    cmb_control_file = ttk.Combobox(tab, textvariable=control_file_var, width=60)
    cmb_control_file.pack(padx=10, pady=5, anchor="w")
    CreateToolTip(cmb_control_file, "Select the .rvt file to be used as the control model")

    def load_control_files(event=None):
        if " - " not in cmb_projects.get():
            return
        project_id = int(cmb_projects.get().split(" - ")[0])
        files = get_project_health_files(project_id)
        cmb_control_file["values"] = files
        if files:
            cmb_control_file.current(0)

    def save_control_file():
        if " - " not in cmb_projects.get():
            messagebox.showerror("Error", "Select a project first")
            return
        project_id = int(cmb_projects.get().split(" - ")[0])
        selected_file = control_file_var.get()
        if not selected_file:
            messagebox.showerror("Error", "Select a control model file")
            return
        success = set_control_file(project_id, selected_file)
        if success:
            update_status(status_var, f"✅ Control model saved: {selected_file}")
        else:
            messagebox.showerror("Error", "Failed to save control model")

    # Link dropdown refresh to project change
    cmb_projects.bind("<<ComboboxSelected>>", lambda e: [load_project_details(), load_control_files()])

    create_horizontal_button_group(tab, [
        ("Save Control Model", save_control_file),
    ])

    def browse_audit_folder():
        path = filedialog.askdirectory()
        if path:
            entry_json_path.delete(0, tk.END)
            entry_json_path.insert(0, path)

    def import_revit_audit():
        folder = entry_json_path.get().strip()
        if not folder or not os.path.isdir(folder):
            messagebox.showerror("Error", "Select a valid folder")
            return
        try:
            import_health_data(folder, "localhost\\SQLEXPRESS", "RevitHealthCheckDB", "admin02", "1234")
            update_status(status_var, "Revit audit import finished")
        except Exception as exc:
            messagebox.showerror("Error", str(exc))

    create_horizontal_button_group(tab, [
        ("Browse", browse_audit_folder),
        ("Import Audit JSONs", import_revit_audit),
    ])

    # --- ACC Data Export Folder Management ---
    ttk.Label(tab, text="ACC Data Export Folder", font=("Arial", 12, "bold")).pack(pady=20, anchor="w", padx=10)
    _, entry_data_export = create_labeled_entry(tab, "Export Folder:")

    def browse_data_export():
        path = filedialog.askdirectory()
        if path:
            entry_data_export.delete(0, tk.END)
            entry_data_export.insert(0, path)

    def save_data_export():
        if " - " not in cmb_projects.get():
            messagebox.showerror("Error", "Select a project first")
            return
        pid = cmb_projects.get().split(" - ")[0]
        path = entry_data_export.get().strip()
        if not path or not os.path.isdir(path):
            messagebox.showerror("Error", "Select a valid folder")
            return
        save_acc_folder_path(pid, path)
        update_status(status_var, "ACC data export path saved")

<<<<<<< HEAD
    def import_acc_csv():
        folder = entry_data_export.get().strip()
        if not folder or not os.path.isdir(folder):
            messagebox.showerror("Error", "Select a valid folder")
=======
    create_horizontal_button_group(tab, [
        ("Browse", browse_data_export),
        ("Save Path", save_data_export),
    ])

    log_list = tk.Listbox(tab, width=80, height=5)
    log_list.pack(padx=10, pady=5, anchor="w")

    # --- ACC CSV Import Section ---
    ttk.Label(tab, text="ACC Export CSV Import", font=("Arial", 12, "bold")).pack(pady=20, anchor="w", padx=10)
    _, entry_acc_folder = create_labeled_entry(tab, "ACC CSV Folder/ZIP:")
    CreateToolTip(entry_acc_folder, "Select the folder containing weekly ACC CSV exports or a ZIP archive")

    def browse_acc_folder():
        path = filedialog.askopenfilename(filetypes=[("ZIP files", "*.zip")])
        if path:
            entry_acc_folder.delete(0, tk.END)
            entry_acc_folder.insert(0, path)
        else:
            path = filedialog.askdirectory()
            if path:
                entry_acc_folder.delete(0, tk.END)
                entry_acc_folder.insert(0, path)

    def import_acc_csv():
        folder = entry_acc_folder.get().strip()
        if not folder or not (
            os.path.isdir(folder)
            or (os.path.isfile(folder) and folder.lower().endswith(".zip"))
        ):
            messagebox.showerror("Error", "Select a valid folder or ZIP file")
>>>>>>> 75cf313f
            return
        success, msg = run_acc_import(cmb_projects, entry_data_export, log_list)
        if success:
            update_status(status_var, msg)
        else:
            messagebox.showerror("Error", msg)

    create_horizontal_button_group(tab, [
        ("Browse", browse_data_export),
        ("Save Path", save_data_export),
        ("Import ACC CSVs", import_acc_csv),
    ])

    log_list = tk.Listbox(tab, width=80, height=5)
    log_list.pack(padx=10, pady=5, anchor="w")


    # --- Clash CSV Import Section ---
    ttk.Label(tab, text="Clash CSV Import", font=("Arial", 12, "bold")).pack(pady=20, anchor="w", padx=10)
    _, entry_clash_folder = create_labeled_entry(tab, "Clash CSV Folder:")
    CreateToolTip(entry_clash_folder, "Folder path containing Navisworks clash detection results")

    def import_clash_csv():
        update_status(status_var, "Clash CSV import started")

    create_horizontal_button_group(tab, [("Import Clash CSVs", import_clash_csv)])


    # --- Ideate Health Check Excel Import Section ---
    ttk.Label(tab, text="Ideate Health Check Import", font=("Arial", 12, "bold")).pack(pady=20, anchor="w", padx=10)
    _, entry_ideate_folder = create_labeled_entry(tab, "Ideate Excel Folder:")
    CreateToolTip(entry_ideate_folder, "Select the folder containing Ideate Health Check Excel files")

    def browse_ideate_folder():
        path = filedialog.askdirectory()
        if path:
            entry_ideate_folder.delete(0, tk.END)
            entry_ideate_folder.insert(0, path)

    def import_ideate_health_checks():
        folder = entry_ideate_folder.get().strip()
        if not os.path.isdir(folder):
            messagebox.showerror("Error", "Select a valid folder")
            return

        if " - " not in cmb_projects.get():
            messagebox.showerror("Error", "Select a project first")
            return

        try:
            project_id = int(cmb_projects.get().split(" - ")[0])
            df_result = export_health_checks_to_sql(
                folder_path=folder,
                project_id=project_id,
                table_name="dbo.IdeateHealthCheckSummary"
            )

            log_acc_import(project_id, os.path.basename(folder), "Ideate Health Check import complete")
            update_status(status_var, f"Ideate Health Check import complete ({len(df_result)} files processed)")
        except Exception as exc:
            messagebox.showerror("Error", str(exc))

    create_horizontal_button_group(tab, [
        ("Browse", browse_ideate_folder),
        ("Import Ideate Excel", import_ideate_health_checks),
    ])<|MERGE_RESOLUTION|>--- conflicted
+++ resolved
@@ -135,15 +135,10 @@
         save_acc_folder_path(pid, path)
         update_status(status_var, "ACC data export path saved")
 
-<<<<<<< HEAD
-    def import_acc_csv():
-        folder = entry_data_export.get().strip()
-        if not folder or not os.path.isdir(folder):
-            messagebox.showerror("Error", "Select a valid folder")
-=======
     create_horizontal_button_group(tab, [
         ("Browse", browse_data_export),
         ("Save Path", save_data_export),
+        ("Import ACC CSVs", import_acc_csv),
     ])
 
     log_list = tk.Listbox(tab, width=80, height=5)
@@ -172,7 +167,13 @@
             or (os.path.isfile(folder) and folder.lower().endswith(".zip"))
         ):
             messagebox.showerror("Error", "Select a valid folder or ZIP file")
->>>>>>> 75cf313f
+            return
+        success, msg = run_acc_import(cmb_projects, entry_data_export, log_list)
+        if success:
+            update_status(status_var, msg)
+        else:
+            messagebox.showerror("Error", msg)
+
             return
         success, msg = run_acc_import(cmb_projects, entry_data_export, log_list)
         if success:
