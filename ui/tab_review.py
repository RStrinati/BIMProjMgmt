--- conflicted
+++ resolved
@@ -395,7 +395,7 @@
             return
         x, y, width, height = tree_cycles.bbox(row_id, col)
         column_index = int(col[1:]) - 1
-<<<<<<< HEAD
+        
         column_name = cycle_columns[column_index]
         edit_var.set(tree_cycles.set(row_id, column=column_name))
 
@@ -405,21 +405,13 @@
                 textvariable=edit_var,
                 date_pattern="yyyy-mm-dd",
             )
-=======
-        edit_var.set(tree_cycles.set(row_id, column=cycle_columns[column_index]))
-        if column_index in {1, 2, 3, 4, 5, 6}:
-            entry = DateEntry(tree_cycles, textvariable=edit_var, width=10)
->>>>>>> e64faad3
             try:
                 entry.set_date(datetime.datetime.strptime(edit_var.get(), "%Y-%m-%d").date())
             except Exception:
                 pass
         else:
             entry = ttk.Entry(tree_cycles, textvariable=edit_var)
-<<<<<<< HEAD
-
-=======
->>>>>>> e64faad3
+
         entry.place(x=x, y=y, width=width, height=height)
         entry.focus()
 
